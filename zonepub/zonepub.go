package main

import (
	"encoding/json"
	"flag"
	"fmt"
	"io/ioutil"
	"net"
	"strings"
	"time"

	log "github.com/inconshreveable/log15"

	"github.com/netsec-ethz/rains/rainslib"
	"github.com/netsec-ethz/rains/rainspub"
)

var configPath string
var zonefilePath = flag.String("zonefilePath", "", "Path to the zonefile")
var authServers addressesFlag
var privateKeyPath = flag.String("privateKeyPath", "", `Path to a file storing the private keys. 
Each line contains a key phase and a private key encoded in hexadecimal separated by a space.`)
var doSharding boolFlag
var keepExistingShards boolFlag
var nofAssertionsPerShard = flag.Int("nofAssertionsPerShard", -1, `Defines the number of assertions
per shard if sharding is performed`)
var maxShardSize = flag.Int("maxShardSize", -1, `this option only has an effect when DoSharding is 
<<<<<<< HEAD
true. Assertions are added to a shard until its size would become larger than maxShardSize. Then the
process is repeated with a new shard.`)
=======
true. Assertions are added to a shard until its size would become larger than maxShardSize. Then the 
process is repeated with a new shard. The value is in bytes.`)
>>>>>>> adf3c62b
var addSignatureMetaData boolFlag
var signatureAlgorithm algorithmFlag
var keyPhase = flag.Int("keyPhase", -1, "Defines which private key is used for signing")
var sigValidSince = flag.Int64("sigValidSince", -1, `Defines the starting point of the 
SigSigningInterval for the Signature validSince values. Assertions' validSince values are uniformly
spread out over this interval. Value must be an int64 representing unix seconds since 1.1.1970`)
var sigValidUntil = flag.Int64("sigValidUntil", -1, `Defines the starting point of the 
SigSigningInterval for the Signature validUntil values. Assertions' validUntil values are uniformly
spread out over this interval. Value must be an int64 representing unix seconds since 1.1.1970`)
var sigSigningInterval = flag.Int64("sigSigningInterval", -1, `Defines the time interval in seconds 
over which the assertions' signature lifetimes are uniformly spread out.`)
var signContainedAssertions boolFlag
var doConsistencyCheck boolFlag
var sortShards boolFlag
var sigNotExpired boolFlag
var checkStringFields boolFlag
var doSigning boolFlag
var signAssertions boolFlag
var signShards boolFlag
var outputPath = flag.String("outputPath", "", `If set, a zonefile with the signed sections is 
generated and stored at the provided path`)
var doPublish boolFlag

var msgFramer rainslib.MsgFramer

func init() {
	h := log.CallerFileHandler(log.StdoutHandler)
	log.Root().SetHandler(log.LvlFilterHandler(log.LvlDebug, h))
	flag.Var(&authServers, "authServers", `Authoritative server addresses to which the 
	sections in the zone file are forwarded.`)
	flag.Var(&doSharding, "doSharding", `If set to true, only assertions in the zonefile are 
	considered and grouped into shards based on configuration`)
	flag.Var(&keepExistingShards, "keepExistingShards", `this option only has an effect when 
	DoSharding is true. If the zonefile already contains shards and keepExistingShards is true, the 
	shards are kept. Otherwise, all existing shards are removed before the new ones are created.`)
	flag.Var(&addSignatureMetaData, "addSignatureMetaData", `If set to true, adds signature meta 
	data to sections`)
	flag.Var(&signatureAlgorithm, "signatureAlgorithm", "Algorithm to be used for signing")
	flag.Var(&signContainedAssertions, "signContainedAssertions", `this option only has an effect 
	when AddSignatureMetaData is true. If set to true, all assertions contained in a shard or zone 
	are signed as well.`)
	flag.Var(&doConsistencyCheck, "doConsistencyCheck", `Performs all consistency checks if set to 
	true. The check involves: TODO CFE`)
	flag.Var(&sortShards, "sortShards", `If set, makes sure that the assertions withing the shard 
	are sorted.`)
	flag.Var(&sigNotExpired, "sigNotExpired", `If set, checks that all signatures have a validUntil
	time in the future`)
	flag.Var(&checkStringFields, "checkStringFields", `If set, checks that none of the assertions' 
	text fields contain	type markers which are part of the protocol syntax (TODO CFE use more
	precise	vocabulary)`)
	flag.Var(&doSigning, "doSigning", "If set, signs all assertions and shards")
	flag.Var(&doPublish, "doPublish", `If set, sends the signed sections to all authoritative rainsd
	servers`)
	flag.Parse()
}

//main initializes rainspub
func main() {
	if flag.NArg() != 1 {
		log.Error("Wrong number of arguments, expected 1 (configPath) after the flags",
			"Got", flag.NArg())
	}
	config, err := loadConfig(flag.Args()[0])
	if err != nil {
		return
	}
	//Overwrite config with provided cmd line flags
	if *zonefilePath != "" {
		config.ZonefilePath = *zonefilePath
	}
	if authServers.set {
		config.AuthServers = authServers.value
	}
	if *privateKeyPath != "" {
		config.PrivateKeyPath = *privateKeyPath
	}
	if doSharding.set {
		config.DoSharding = doSharding.value
	}
	if keepExistingShards.set {
		config.KeepExistingShards = keepExistingShards.value
	}
	if *nofAssertionsPerShard != -1 {
		config.NofAssertionsPerShard = *nofAssertionsPerShard
	}
	if *maxShardSize != -1 {
		config.MaxShardSize = *maxShardSize
	}
	if addSignatureMetaData.set {
		config.AddSignatureMetaData = addSignatureMetaData.value
	}
	if signatureAlgorithm.set {
		config.SignatureAlgorithm = signatureAlgorithm.value
	}
	if *keyPhase != -1 {
		config.KeyPhase = *keyPhase
	}
	if *sigValidSince != -1 {
		config.SigValidSince = time.Duration(*sigValidSince) * time.Second
	}
	if *sigValidUntil != -1 {
		config.SigValidUntil = time.Duration(*sigValidUntil) * time.Second
	}
	if *sigSigningInterval != -1 {
		config.SigSigningInterval = time.Duration(*sigSigningInterval) * time.Second
	}
	if signContainedAssertions.set {
		config.SignContainedAssertions = signContainedAssertions.value
	}
	if doConsistencyCheck.set {
		config.DoConsistencyCheck = doConsistencyCheck.value
	}
	if sortShards.set {
		config.SortShards = sortShards.value
	}
	if sigNotExpired.set {
		config.SigNotExpired = sigNotExpired.value
	}
	if checkStringFields.set {
		config.CheckStringFields = checkStringFields.value
	}
	if doSigning.set {
		config.DoSigning = doSigning.value
	}
	if signAssertions.set {
		config.SignAssertions = signAssertions.value
	}
	if signShards.set {
		config.SignShards = signShards.value
	}
	if *outputPath != "" {
		config.OutputPath = *outputPath
	}
	if doPublish.set {
		config.DoPublish = doPublish.value
	}

	//Call rainspub to do the work according to the updated config
	rainspub.Init(config)
}

//loadConfig loads configuration information from configPath
func loadConfig(configPath string) (rainspub.Config, error) {
	var config rainspub.Config
	file, err := ioutil.ReadFile(configPath)
	if err != nil {
		log.Error("Could not open config file...", "path", configPath, "error", err)
		return rainspub.Config{}, err
	}
	if err = json.Unmarshal(file, &config); err != nil {
		log.Error("Could not unmarshal json format of config", "error", err)
		return rainspub.Config{}, err
	}
	config.SigValidSince *= time.Second
	config.SigValidUntil *= time.Second
	config.SigSigningInterval *= time.Second
	return config, nil
}

type addressesFlag struct {
	set   bool
	value []rainslib.ConnInfo
}

func (i *addressesFlag) String() string {
	return fmt.Sprintf("%s", *i)
}

func (i *addressesFlag) Set(value string) error {
	var addresses []string
	addresses = strings.Split(value, ",")
	i.set = true
	for _, addr := range addresses {
		if tcpAddr, err := net.ResolveTCPAddr("tcp", addr); err == nil {
			i.value = append(i.value, rainslib.ConnInfo{Type: rainslib.TCP, TCPAddr: tcpAddr})
		} else {
			return err
		}
	}
	return nil
}

type algorithmFlag struct {
	set   bool
	value rainslib.SignatureAlgorithmType
}

func (i *algorithmFlag) String() string {
	return fmt.Sprintf("%s", *i)
}

func (i *algorithmFlag) Set(value string) error {
	switch value {
	case ":ed25519:", "ed25519", "1":
		i.set = true
		i.value = rainslib.Ed25519
	default:
		return fmt.Errorf("invalid signature algorithm type")
	}
	return nil
}

type boolFlag struct {
	set   bool
	value bool
}

func (i *boolFlag) String() string {
	return fmt.Sprint(i.value)
}

func (i *boolFlag) Set(value string) error {
	if isTrue(value) {
		i.set = true
		i.value = true
		return nil
	}
	if isFalse(value) {
		i.set = true
		return nil
	}
	return fmt.Errorf("invalid boolean value")
}

//isTrue returns true if a boolean flag is either true, True, TRUE, T, t or 1 (as in the flag
//package)
func isTrue(v string) bool {
	return v == "true" || v == "True" || v == "TRUE" || v == "1" || v == "T" || v == "t"
}

//isFalse returns true if a boolean flag is either false, False, FALSE, F, f, 0 (as in the flag
//package)
func isFalse(v string) bool {
	return v == "false" || v == "False" || v == "FALSE" || v == "0" || v == "F" || v == "f"
}<|MERGE_RESOLUTION|>--- conflicted
+++ resolved
@@ -25,13 +25,8 @@
 var nofAssertionsPerShard = flag.Int("nofAssertionsPerShard", -1, `Defines the number of assertions
 per shard if sharding is performed`)
 var maxShardSize = flag.Int("maxShardSize", -1, `this option only has an effect when DoSharding is 
-<<<<<<< HEAD
 true. Assertions are added to a shard until its size would become larger than maxShardSize. Then the
 process is repeated with a new shard.`)
-=======
-true. Assertions are added to a shard until its size would become larger than maxShardSize. Then the 
-process is repeated with a new shard. The value is in bytes.`)
->>>>>>> adf3c62b
 var addSignatureMetaData boolFlag
 var signatureAlgorithm algorithmFlag
 var keyPhase = flag.Int("keyPhase", -1, "Defines which private key is used for signing")

--- conflicted
+++ resolved
@@ -257,29 +257,6 @@
 	return fmt.Sprintf("%v", *i)
 }
 
-<<<<<<< HEAD
-func (i *hashFamilyFlag) Set(value string) error {
-	var algos []string
-	algos = strings.Split(value, ",")
-	i.set = true
-	for _, algo := range algos {
-		switch algo {
-		case zonefile.TypeSha256:
-			i.value = append(i.value, algorithmTypes.Sha256)
-		case zonefile.TypeSha384:
-			i.value = append(i.value, algorithmTypes.Sha384)
-		case zonefile.TypeSha512:
-			i.value = append(i.value, algorithmTypes.Sha512)
-		case zonefile.TypeShake256:
-			i.value = append(i.value, algorithmTypes.Shake256)
-		case zonefile.TypeFnv64:
-			i.value = append(i.value, algorithmTypes.Fnv64)
-		case zonefile.TypeFnv128:
-			i.value = append(i.value, algorithmTypes.Fnv128)
-		default:
-			return errors.New("unknown hash algorithm type")
-		}
-=======
 func (i *bfHashFlag) Set(value string) error {
 	switch value {
 	case zonefile.TypeShake256, "shake256", "4":
@@ -293,7 +270,6 @@
 		i.set = true
 	default:
 		return errors.New("unknown hash algorithm type")
->>>>>>> 682d07f6
 	}
 	return nil
 }
@@ -329,15 +305,6 @@
 
 func (i *bfAlgoFlag) Set(value string) error {
 	switch value {
-<<<<<<< HEAD
-	case zonefile.TypeStandard, "standard", "0":
-		i.set = true
-		i.value = section.StandardOpType
-	case zonefile.TypeKM1, "km1", "1":
-		i.set = true
-		i.value = section.KirschMitzenmacher1
-	case zonefile.TypeKM2, "km2", "2":
-=======
 	case zonefile.TypeKM12, "bloomKM12", "0":
 		i.set = true
 		i.value = section.BloomKM12
@@ -348,7 +315,6 @@
 		i.set = true
 		i.value = section.BloomKM20
 	case zonefile.TypeKM24, "bloomKM24", "3":
->>>>>>> 682d07f6
 		i.set = true
 		i.value = section.BloomKM24
 	default:

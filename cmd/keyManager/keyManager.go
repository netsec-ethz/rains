package main

import (
	"encoding/pem"
	"fmt"
	"log"
	"strings"

	"github.com/netsec-ethz/rains/internal/pkg/keyManager"
	"github.com/spf13/cobra"
)

var rootCmd = &cobra.Command{
	Use:   "keyManager",
	Short: "keyManager manages public private key pairs for the RAINS infrastructure",
	Long: `keyManager is a tool for managing public private key pairs for the RAINS infrastructure from the
command line. It offers key generation for all algorithms supported by RAINS and stores the keys pem
encoded. The private key is encrypted using aes before being pem encoded. The aes key is generated
from a user provided password. Given the name of the key and the correct password, the keyManager
decrypts the private key and prints it pem encoded.`,
}

var genCmd = &cobra.Command{
	Use:     "gen [PATH]",
	Aliases: []string{"g"},
	Short:   "Gen creates and stores a new public-private key pair",
	Long: `Generate first creates a new public-private key pair according to the provided algorithm. It
then encrypts the private key with the provided password. Lastly, it pem encodes the private and
public key separately and stores them at the provided PATH (default current folder). The file 
prefix corresponds to the provided name followed by _sec.pem or _pub.pem (for private or public key).`,
	Args: cobra.MaximumNArgs(1),
	Run: func(cmd *cobra.Command, args []string) {
		keyManager.GenerateKey(path, name, description, algo, pwd, phase)
	},
}

<<<<<<< HEAD
	switch cmd {
	case "load", "l":
		keys, err := keyManager.LoadPublicKeys(path)
		if err != nil {
			log.Fatalf("Was not able to load public keys: %v", err)
		}
		val := []string{}
		for _, key := range keys {
			val = append(val, fmt.Sprintf("%s", pem.EncodeToMemory(key)))
		}
		fmt.Println(strings.Join(val, "\n"))
	case "generate", "gen", "g":
		err := keyManager.GenerateKey(path, *keyName, *description, *algo, *pwd, *phase)
		if err != nil {
			log.Fatalf("Was not able to generate key pair: %v", err)
		}
	case "decrypt", "d":
		block, err := keyManager.DecryptKey(path, *keyName, *pwd)
		if err != nil {
			log.Fatalf("Was not able to decrypt private key: %v", err)
=======
var loadCmd = &cobra.Command{
	Use:     "load [PATH]",
	Aliases: []string{"l"},
	Short:   "Prints all public keys stored in a folder",
	Long:    `Prints all public keys stored at PATH (default current folder).`,
	Args:    cobra.MaximumNArgs(1),
	Run: func(cmd *cobra.Command, args []string) {
		fmt.Println(keyManager.LoadPublicKeys(path))
	},
}

var decryptCmd = &cobra.Command{
	Use:     "decrypt [PATH]",
	Aliases: []string{"d"},
	Short:   "Decrypts and prints a private key",
	Long: `Decrypt loads the pem encoded private key at PATH (default current folder) 
corresponding to name. It then encrypts the private key with the user 
provided password and prints the decrypted key pem encoded to stdout.`,
	Args: cobra.MaximumNArgs(1),
	Run: func(cmd *cobra.Command, args []string) {
		block := keyManager.DecryptKey(path, name, pwd)
		if block != nil {
			log.Fatal("Was not able to decrypt private key")
>>>>>>> 60056f61
		}
		fmt.Printf("%s", pem.EncodeToMemory(block))
	},
}

var name string
var algo string
var phase int
var description string
var pwd string
var path string

func init() {
	rootCmd.AddCommand(genCmd, loadCmd, decryptCmd)

	//gen flags
	genCmd.Flags().StringVarP(&name, "name", "n", "", "prefix of the file name where the key is loaded from or will be stored to. (default \"\")")
	genCmd.Flags().StringVarP(&algo, "algo", "a", "ed25519", `defines the algorithm which is used in key generation. 
Supported algorithms are: ed25519`)
	genCmd.Flags().IntVarP(&phase, "phase", "p", 0, "defines the key phase for which a key is generated. (default 0)")
	genCmd.Flags().StringVarP(&description, "description", "d", "",
		`allows to store an arbitrary string value with the key. 
It can e.g. be used to store the information in which 
zone and context the key pair is used. (default "")`)
	genCmd.Flags().StringVar(&pwd, "pwd", "", "password to encrypt or decrypt a private key. (default \"\")")

	//decrypt flags
	decryptCmd.Flags().StringVarP(&name, "name", "n", "", "prefix of the file name where the key is loaded from or will be stored to. (default \"\")")
	decryptCmd.Flags().StringVar(&pwd, "pwd", "", "password to encrypt or decrypt a private key. (default \"\")")
}

func main() {
	if err := rootCmd.Execute(); err != nil {
		log.Fatal(err)
	}
}<|MERGE_RESOLUTION|>--- conflicted
+++ resolved
@@ -30,13 +30,20 @@
 prefix corresponds to the provided name followed by _sec.pem or _pub.pem (for private or public key).`,
 	Args: cobra.MaximumNArgs(1),
 	Run: func(cmd *cobra.Command, args []string) {
-		keyManager.GenerateKey(path, name, description, algo, pwd, phase)
+		err := keyManager.GenerateKey(path, name, description, algo, pwd, phase)
+		if err != nil {
+			log.Fatalf("Was not able to generate key pair: %v", err)
+		}
 	},
 }
 
-<<<<<<< HEAD
-	switch cmd {
-	case "load", "l":
+var loadCmd = &cobra.Command{
+	Use:     "load [PATH]",
+	Aliases: []string{"l"},
+	Short:   "Prints all public keys stored in a folder",
+	Long:    `Prints all public keys stored at PATH (default current folder).`,
+	Args:    cobra.MaximumNArgs(1),
+	Run: func(cmd *cobra.Command, args []string) {
 		keys, err := keyManager.LoadPublicKeys(path)
 		if err != nil {
 			log.Fatalf("Was not able to load public keys: %v", err)
@@ -46,24 +53,6 @@
 			val = append(val, fmt.Sprintf("%s", pem.EncodeToMemory(key)))
 		}
 		fmt.Println(strings.Join(val, "\n"))
-	case "generate", "gen", "g":
-		err := keyManager.GenerateKey(path, *keyName, *description, *algo, *pwd, *phase)
-		if err != nil {
-			log.Fatalf("Was not able to generate key pair: %v", err)
-		}
-	case "decrypt", "d":
-		block, err := keyManager.DecryptKey(path, *keyName, *pwd)
-		if err != nil {
-			log.Fatalf("Was not able to decrypt private key: %v", err)
-=======
-var loadCmd = &cobra.Command{
-	Use:     "load [PATH]",
-	Aliases: []string{"l"},
-	Short:   "Prints all public keys stored in a folder",
-	Long:    `Prints all public keys stored at PATH (default current folder).`,
-	Args:    cobra.MaximumNArgs(1),
-	Run: func(cmd *cobra.Command, args []string) {
-		fmt.Println(keyManager.LoadPublicKeys(path))
 	},
 }
 
@@ -76,10 +65,9 @@
 provided password and prints the decrypted key pem encoded to stdout.`,
 	Args: cobra.MaximumNArgs(1),
 	Run: func(cmd *cobra.Command, args []string) {
-		block := keyManager.DecryptKey(path, name, pwd)
-		if block != nil {
-			log.Fatal("Was not able to decrypt private key")
->>>>>>> 60056f61
+		block, err := keyManager.DecryptKey(path, name, pwd)
+		if err != nil {
+			log.Fatalf("Was not able to decrypt private key: %v", err)
 		}
 		fmt.Printf("%s", pem.EncodeToMemory(block))
 	},

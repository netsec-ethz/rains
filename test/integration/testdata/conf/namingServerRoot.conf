{
    "RootZonePublicKeyPath":        "testdata/keys/selfSignedRootDelegationAssertion.gob",
    "AssertionCheckPointInterval": 3600,
	"NegAssertionCheckPointInterval":3600,
	"ZoneKeyCheckPointInterval":3600,
	"CheckPointPath": "testdata/checkpoint/root/",
	"PreLoadCaches": false,

    "ServerAddress":                {
                                        "Type":     "TCP",
                                        "TCPAddr":  {
                                                        "IP":   "127.0.0.1",
<<<<<<< HEAD
                                                        "Port": 5022
=======
                                                        "Port": 5022,
                                                        "Zone": ""
                                                    }
                                    },
    "PublisherAddress":             {
                                        "Type":     "TCP",
                                        "TCPAddr":  {
                                                        "IP":   "127.0.0.1",
                                                        "Zone": ""
>>>>>>> ce8d3e43
                                                    }
                                    },
    "MaxConnections":               1000,
    "KeepAlivePeriod":              60,
    "TCPTimeout":                   300,
    "TLSCertificateFile":           "testdata/cert/server.crt",
    "TLSPrivateKeyFile":            "testdata/cert/server.key",
    
    "PrioBufferSize":               20,
    "NormalBufferSize":             100,
    "NotificationBufferSize":       10,
    "PrioWorkerCount":              2,
    "NormalWorkerCount":            10,
    "NotificationWorkerCount":      2,
    "CapabilitiesCacheSize":        50,
    "Capabilities":                 ["urn:x-rains:tlssrv"],

    "ZoneKeyCacheSize":             1000,
    "ZoneKeyCacheWarnSize":         750,
    "MaxPublicKeysPerZone":         5,
    "PendingKeyCacheSize":          1000,
    "DelegationQueryValidity":      5,
    "ReapZoneKeyCacheTimeout":      1800,
    "ReapPendingKeyCacheTimeout":   1800,
    
    "AssertionCacheSize":           10000,
    "NegativeAssertionCacheSize":   1000,
    "PendingQueryCacheSize":        100,
    "QueryValidity":                5,
    "Authorities":                  [
                                        {
                                            "Zone": ".",
                                            "Context": "."
                                        }
                                    ],    
    "MaxCacheValidity":             {
                                        "AssertionValidity": 720,
                                        "ShardValidity": 720,
                                        "PshardValidity": 720,
                                        "ZoneValidity": 720
                                    },
    "ReapAssertionCacheTimeout":    1800,
    "ReapNegAssertionCacheTimeout": 1800,
    "ReapPendingQCacheTimeout":     1800
}<|MERGE_RESOLUTION|>--- conflicted
+++ resolved
@@ -10,19 +10,7 @@
                                         "Type":     "TCP",
                                         "TCPAddr":  {
                                                         "IP":   "127.0.0.1",
-<<<<<<< HEAD
                                                         "Port": 5022
-=======
-                                                        "Port": 5022,
-                                                        "Zone": ""
-                                                    }
-                                    },
-    "PublisherAddress":             {
-                                        "Type":     "TCP",
-                                        "TCPAddr":  {
-                                                        "IP":   "127.0.0.1",
-                                                        "Zone": ""
->>>>>>> ce8d3e43
                                                     }
                                     },
     "MaxConnections":               1000,

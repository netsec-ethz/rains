package rainsd

import (
	"fmt"
	"net"
	"strings"
	"time"

	log "github.com/inconshreveable/log15"
	"github.com/netsec-ethz/rains/internal/pkg/message"
	"github.com/netsec-ethz/rains/internal/pkg/object"
	"github.com/netsec-ethz/rains/internal/pkg/query"
	"github.com/netsec-ethz/rains/internal/pkg/section"
	"github.com/netsec-ethz/rains/internal/pkg/token"
	"github.com/netsec-ethz/rains/internal/pkg/util"
)

//processQuery processes msgSender containing a query section
func (s *Server) processQuery(msgSender util.MsgSectionSender) {
	queries := []*query.Name{}
	for _, sec := range msgSender.Sections {
		if q, ok := sec.(*query.Name); ok {
			queries = append(queries, q)
		} else {
			log.Error("Not supported query message section. This case must be prevented beforehand")
			return
		}
	}
	if len(s.config.ZoneAuthority) == 0 {
		//caching resolver
		answerQueriesCachingResolver(msgSender, s)
	} else {
		//naming server
		answerQueriesAuthoritative(queries, msgSender.Sender, msgSender.Token, s)
	}
}

//answerQueryCachingResolver is how a caching resolver answers queries
func answerQueriesCachingResolver(ss util.MsgSectionSender, s *Server) {
	log.Info("Start processing query as cr", "queries", ss.Sections)
	queries := []*query.Name{}
	sections := []section.Section{}
	for _, q := range ss.Sections {
		q := q.(*query.Name)
		if secs := cacheLookup(q, ss.Sender, ss.Token, s); secs != nil {
			sections = append(sections, secs...)
		} else {
			queries = append(queries, q)
		}
	}
	if len(queries) == 0 {
		sendSections(sections, ss.Token, ss.Sender, s)
		return
	}

	log.Debug("Not all queries have a cached answer", "token", ss.Token)
	tok := ss.Token
	if !ss.Sections[0].(*query.Name).ContainsOption(query.QOTokenTracing) {
		tok = token.New()
	}
	validUntil := time.Now().Add(s.config.QueryValidity).Unix() //Upper bound for forwarded query expiration time
	for _, q := range queries {
		if q.Expiration < validUntil {
			validUntil = q.Expiration
		}
	}
	log.Info("Adding sectionSender to pending query cache", "sectionSender", ss)
	if isNew := s.caches.PendingQueries.Add(ss, tok, validUntil); isNew {
		log.Info("Forwarding queries to recursive resolver", "queries", queries)
		qs := []section.Section{}
		for _, q := range queries {
			q.Expiration = validUntil
			qs = append(qs, q)
		}
		s.sendToRecursiveResolver(message.Message{Token: tok, Content: qs})
	}
	log.Info("Query has already been sent to recursive resolver", "queries", queries)
}

//answerQueryAuthoritative is how an authoritative server answers queries
<<<<<<< HEAD
func answerQueriesAuthoritative(qs []*query.Name, sender net.Addr, token token.Token, s *Server) {
	log.Debug("Start processing query", "queries", qs)
=======
func answerQueriesAuthoritative(qs []*query.Name, sender connection.Info, token token.Token, s *Server) {
	log.Info("Start processing query as authority", "queries", qs)
>>>>>>> f1184ae0
	for _, q := range qs {
		for i, zone := range s.config.ZoneAuthority {
			if strings.HasSuffix(q.Name, zone) && q.Context == s.config.ContextAuthority[i] {
				break
			}
			if i == len(s.config.ZoneAuthority)-1 {
				log.Info("Query is not about a name this zone has authority over", "name", q.Name,
					"authZone", s.config.ZoneAuthority, "authContxt", s.config.ContextAuthority)
				return
			}
		}
	}

	queries := []*query.Name{}
	sections := []section.Section{}
	for _, q := range qs {
		if secs := cacheLookup(q, sender, token, s); secs != nil {
			sections = append(sections, secs...)
		} else {
			queries = append(queries, q)
		}
	}

	if len(queries) != 0 {
		//glueRecordNames assumes that the names of delegates do not contain a dot '.'.
		names := glueRecordNames(queries, s.config.ZoneAuthority)
		for name := range names {
			glueRecords := glueRecordLookup(name.Zone, name.Context, s)
			if len(glueRecords) < 4 {
				log.Warn("Not enough matching glue records")
				return
			}
			sections = append(sections, glueRecords...)
		}
	}
	sendSections(sections, token, sender, s)
	log.Info("Finished handling query by sending records from cache", "queries", qs,
		"sections", sections)
}

//cacheLookup answers q with a cached entry if there is one. True is returned in case of a cache hit
func cacheLookup(q *query.Name, sender net.Addr, token token.Token, s *Server) []section.Section {
	assertions := assertionCacheLookup(q, s)
	if len(assertions) > 0 {
		return assertions
	}

	log.Debug("No direct entry found in assertion cache.", "name", q.Name,
		"context", q.Context, "type", q.Types)
	//negative answer lookup (note that it can occur a positive answer if assertion removed from cache)
	sections := negativeCacheLookup(q, sender, token, s)
	if len(sections) > 0 {
		return sections
	}
	return nil
}

func assertionCacheLookup(q *query.Name, s *Server) (assertions []section.Section) {
	assertionSet := make(map[string]bool)
	asKey := func(a *section.Assertion) string {
		return fmt.Sprintf("%s_%s_%s", a.SubjectName, a.SubjectZone, a.Context)
	}

	for _, t := range q.Types {
		if asserts, ok := s.caches.AssertionsCache.Get(q.Name, q.Context, t, true); ok {
			for _, a := range asserts {
				if _, ok := assertionSet[asKey(a)]; ok {
					continue
				}
				if a.ValidUntil() > time.Now().Unix() {
					log.Debug(fmt.Sprintf("appending valid assertion: %v", a))
					assertions = append(assertions, a)
					assertionSet[asKey(a)] = true
				}
			}
		}
	}
	return
}

func negativeCacheLookup(q *query.Name, sender net.Addr, token token.Token, s *Server) []section.Section {
	subject, zone, err := toSubjectZone(q.Name)
	if err != nil {
		sendNotificationMsg(token, sender, section.NTRcvInconsistentMsg,
			"query name must end with root zone dot '.'", s)
		log.Warn("failed to concert query name to subject and zone", "error", err)
		return nil
	}
	answer, _ := s.caches.NegAssertionCache.Get(zone, q.Context, section.StringInterval{Name: subject})
	return filterAnswer(answer)
}

func filterAnswer(sections []section.WithSigForward) (answer []section.Section) {
	//TODO CFE For each type check if one of the zone or shards contain the queried
	//assertion. If there is at least one assertion answer with it. If no assertion is
	//contained in a zone or shard for any of the queried connection, answer with the shortest
	//element. shortest according to what? size in bytes? how to efficiently determine that.
	//e.g. using gob encoding. alternatively we could also count the number of contained
	//elements.
	for _, s := range sections {
		answer = append(answer, s)
	}
	return
}

//glueRecordNames returns the unique names for which glue records should be looked up based on qs.
//It assumes that the names of all delegates do not contain a dot '.'.
func glueRecordNames(qs []*query.Name, zoneAuths []string) map[zoneContext]bool {
	result := make(map[zoneContext]bool)
	for _, q := range qs {
		for _, auth := range zoneAuths {
			if strings.HasSuffix(q.Name, auth) {
				name := strings.TrimSuffix(q.Name, auth)
				names := strings.Split(name, ".")
				if names[len(names)-1] == "" {
					name = fmt.Sprintf("%s.%s", names[len(names)-2], auth)
				} else { //root zone
					name = names[len(names)-1] + auth
				}
				if _, ok := result[zoneContext{name, q.Context}]; !ok {
					result[zoneContext{name, q.Context}] = true
				}

			}
		}
	}
	return result
}

func glueRecordLookup(name, context string, s *Server) (assertions []section.Section) {
	types := []object.Type{object.OTDelegation, object.OTRedirection, object.OTServiceInfo, object.OTIP4Addr}
	names := []string{name, name, "ns." + name, "ns1." + name}
	for i, t := range types {
		if asserts, ok := s.caches.AssertionsCache.Get(names[i], context, t, false); !ok {
			log.Error("No glue record in cache!", "Name", names[i], "Type", t)
		} else {
			assertions = append(assertions, asserts[0]) //FIXME CFE, handle if there are more assertions in response
		}
	}
	return
}

// toSubjectZone splits a name into a subject and zone.
// Invariant: name always ends with the '.'.
func toSubjectZone(name string) (subject, zone string, e error) {
	if !strings.HasSuffix(name, ".") {
		return "", "", fmt.Errorf("invariant that query name ends with '.' is broken: %v", name)
	}
	parts := strings.Split(name, ".")
	if parts[0] == "" {
		zone = "."
		subject = ""
		return
	}
	subject = parts[0]
	zone = strings.Join(parts[1:], ".")

	log.Debug("Split into zone and name", "subject", subject, "zone", zone)
	return
}<|MERGE_RESOLUTION|>--- conflicted
+++ resolved
@@ -78,13 +78,8 @@
 }
 
 //answerQueryAuthoritative is how an authoritative server answers queries
-<<<<<<< HEAD
 func answerQueriesAuthoritative(qs []*query.Name, sender net.Addr, token token.Token, s *Server) {
-	log.Debug("Start processing query", "queries", qs)
-=======
-func answerQueriesAuthoritative(qs []*query.Name, sender connection.Info, token token.Token, s *Server) {
 	log.Info("Start processing query as authority", "queries", qs)
->>>>>>> f1184ae0
 	for _, q := range qs {
 		for i, zone := range s.config.ZoneAuthority {
 			if strings.HasSuffix(q.Name, zone) && q.Context == s.config.ContextAuthority[i] {
